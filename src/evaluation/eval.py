""" 
The full evaluation pipeline for JJEPA.
1. Plot training and validation losses for the trained model.
2. Generate histograms for the learned representations using PCA.
3. Generate t-SNE plots for the learned representations.
"""

# load standard python modules
import argparse
from datetime import datetime
import copy
import sys
import os
import glob
import numpy as np
import matplotlib.pyplot as plt
import random
import time
import tqdm
import seaborn as sns
from sklearn.preprocessing import StandardScaler
from sklearn.decomposition import PCA
from sklearn.manifold import TSNE
from pathlib import Path

# load torch modules
import torch
import torch.nn as nn
import torch.nn.functional as F
from torch.utils.data import DataLoader, TensorDataset

from src.models.jjepa import JJEPA
from src.options import Options
from src.dataset.JetDataset import JetDataset

project_dir = Path(__file__).resolve().parents[2]
print(f"project_dir: {project_dir}")  # /ssl-jet-vol-v3/I-JEPA-Jets


# load the data files and the label files from the specified directory
def load_data(dataset_path):
    # data_dir = f"{dataset_path}/{flag}/processed/4_features"
    datset = JetDataset(dataset_path, labels=True)
    dataloader = DataLoader(datset, batch_size=args.batch_size, shuffle=False)
    return dataloader


def load_model(model_path=None, device="cpu"):
    options = Options.load("/mnt/d/physic/billy_output/mock_config.json")
    model = JJEPA(options).to(device)
    if model_path:
        model.load_state_dict(torch.load(model_path, map_location=device))
    print(model)
    return model


def plot_losses(args):
    try:
        losses_train = np.load(f"train_losses.npy")
        losses_val = np.load(f"val_losses.npy")
    except:
        print("No losses found")
        return
    plt.plot(losses_train, label="train")
    plt.xlabel("Epoch")  # x-axis label
    plt.ylabel("Loss")  # y-axis label
    plt.legend()
    plt.savefig(f"{args.eval_path}/train_losses.png", dpi=300)
    plt.close()
    plt.plot(losses_val, label="val")
    plt.xlabel("Epoch")  # x-axis label
    plt.ylabel("Loss")  # y-axis label
    plt.legend()
    plt.savefig(f"{args.eval_path}/val_losses.png", dpi=300)


def obtain_reps(net, dataloader, args):
    with torch.no_grad():
        net.eval()
        all_reps = []
        pbar = tqdm.tqdm(dataloader)
        for i, (x, _, subjets, _, subjet_mask, _, labels) in enumerate(pbar):
            x = x.view(x.shape[0], x.shape[1], -1).to(args.device)
            batch = {"particles": x.to(torch.float32)}
            reps = net(
                batch,
                subjet_mask.to(args.device),
                subjets_meta=subjets.to(args.device),
                split_mask=None,
            )
            all_reps.append(reps)
            pbar.set_description(f"{i}")
        all_reps = torch.concatenate(all_reps)
        if args.flatten:
            all_reps = all_reps.view(all_reps.shape[0], -1)
        elif args.sum:
            all_reps = all_reps.sum(dim=1)
        else:
            raise ValueError("No aggregation method specified")
        print(all_reps.shape)
    return all_reps


def plot_tsne(args, net, label, dataloader, n_pca=None):
    # Assuming your data tensor is named 'data' and has a shape of [num_samples, emb_dim]
    # Flatten the data if needed and convert it to numpy
    data_test = obtain_reps(net, dataloader, args)
    if n_pca is not None:
        data_test = do_pca(data_test, n_components=n_pca)
        
    data_test = obtain_reps(net, dataloader, args)
    data_numpy = data_test.to("cpu").numpy()
    labels_numpy = torch.cat([batch[-1] for batch in dataloader], dim=0).numpy()

<<<<<<< HEAD
    for perp in range(5, 60, 5):
        for n_iter in range(200, 600, 100):
=======
    for perp in reversed(range(5, 60, 5)):
        for n_iter in [5000]:
>>>>>>> 8d8b6210
            print(f"perp: {perp}, n_iter: {n_iter}")
            # Apply t-SNE
            tsne = TSNE(
                n_components=2, perplexity=perp, n_iter=n_iter
            )  # you can change these hyperparameters as needed
            tsne_results = tsne.fit_transform(data_numpy)

            # tsne_results now has a shape of [num_samples, 2], and you can plot it

            # Use boolean indexing to separate points for each label
            top_points = tsne_results[labels_numpy == 1]
            qcd_points = tsne_results[labels_numpy == 0]

            plt.figure(figsize=(10, 10))
            ax = plt.gca()
            # Plot each class with a different color and label
            plt.scatter(
                top_points[:, 0],
                top_points[:, 1],
                color="b",
                alpha=0.5,
                label="top",
                s=1,
            )
            plt.scatter(
                qcd_points[:, 0],
                qcd_points[:, 1],
                color="y",
                alpha=0.5,
                label="QCD",
                s=1,
            )
            ax.set_yticklabels([])
            ax.set_xticklabels([])
            plt.title("t-SNE visualization of jet features")
            plt.legend(loc="upper right")  # place the legend at the upper right corner
            plt.savefig(f"{args.eval_path}/tsne_{label}_{perp}_{n_iter}.png", dpi=300)
            # plt.show()
            plt.close()


def plot_top_and_qcd_features(data_top, data_qcd, args, label):
    """
    Generates histograms for each feature from two datasets, 'top' and 'QCD',
    on the same canvas for direct comparison.

    Parameters:
    - data_top: A numpy array for the 'top' dataset where rows represent samples and columns represent features.
    - data_qcd: A numpy array for the 'QCD' dataset where rows represent samples and columns represent features.
    - args
    """
    # logfile = args.logfile
    num_feats = data_qcd.shape[1]
    num_columns = 2
    num_rows = int(np.ceil(num_feats / num_columns))

    # Adjust the figure size
    subplot_width = 10
    subplot_height = 4
    fig, axs = plt.subplots(
        num_rows,
        num_columns,
        figsize=(subplot_width * num_columns, subplot_height * num_rows),
    )

    # Style settings
    sns.set_style("whitegrid")
    colors = ["blue", "red"]

    for i in range(num_feats):
        row = i // num_columns
        col = i % num_columns
        ax = axs[row, col] if num_rows > 1 else axs[col]

        sns.histplot(
            data_top[:, i], bins=50, ax=ax, color=colors[0], label="Top", alpha=0.6
        )
        sns.histplot(
            data_qcd[:, i], bins=50, ax=ax, color=colors[1], label="QCD", alpha=0.6
        )

        ax.set_title(f"PCA Feature {i}")
        ax.legend()

        sns.despine(ax=ax)

    # If the number of features isn't a multiple of the columns, remove unused subplots
    if num_feats % num_columns != 0:
        for j in range(num_feats, num_rows * num_columns):
            axs.flatten()[j].axis("off")

    fig.suptitle("Top and QCD Feature Comparison", y=1.02)
    plt.tight_layout(pad=2.0)
    save_path = f"{args.eval_path}/Top_and_QCD_Feature_Comparison_{label}.png"
    plt.savefig(save_path)
    # plt.show()
    plt.close()


def split_data(dataloader):
    """
    Splits the dataset from the dataloader into two dataloaders: one for signal and one for background.
    The dataloader returns: (x, particle_features, subjets, indices, subjet_mask, particle_mask, labels).
    """

    # Initialize lists to hold data for signal and background
    signal_data = []
    background_data = []

    print("Splitting dataset into signal and background", flush=True)

    # Iterate over the dataloader and split based on labels
    for batch in dataloader:
        # Unpack the batch (x, particle_features, subjets, indices, subjet_mask, particle_mask, labels)
        x, particle_features, subjets, indices, subjet_mask, particle_mask, labels = (
            batch
        )

        # Split based on the labels (1 for signal, 0 for background)
        signal_mask = labels == 1
        background_mask = labels == 0

        # Append signal and background batches
        signal_data.append(
            (
                x[signal_mask],
                particle_features[signal_mask],
                subjets[signal_mask],
                indices[signal_mask],
                subjet_mask[signal_mask],
                particle_mask[signal_mask],
                labels[signal_mask],
            )
        )

        background_data.append(
            (
                x[background_mask],
                particle_features[background_mask],
                subjets[background_mask],
                indices[background_mask],
                subjet_mask[background_mask],
                particle_mask[background_mask],
                labels[background_mask],
            )
        )

    # Combine signal and background batches into tensors
    signal_tensors = [torch.cat(data, dim=0) for data in zip(*signal_data)]
    background_tensors = [torch.cat(data, dim=0) for data in zip(*background_data)]

    # Create datasets for signal and background
    signal_dataset = TensorDataset(*signal_tensors)
    background_dataset = TensorDataset(*background_tensors)

    # Create new dataloaders for signal and background
    signal_dataloader = DataLoader(
        signal_dataset, batch_size=dataloader.batch_size, shuffle=True
    )
    background_dataloader = DataLoader(
        background_dataset, batch_size=dataloader.batch_size, shuffle=True
    )

    return signal_dataloader, background_dataloader


def do_pca(X, n_components=8):
    # Assuming X is your 1000-dimensional dataset with shape (n_samples, 1000)
    # Step 1: Standardize the data
    print(f"Shape of X: {X.shape}")
    print("started PCA")
    scaler = StandardScaler()
    X = X.cpu()
    X_standardized = scaler.fit_transform(X)

    # Step 2: Apply PCA to reduce dimensionality to 8 components
    pca = PCA(n_components=n_components)
    X_pca = pca.fit_transform(X_standardized)
    # Now X_pca has the transformed data in the reduced dimensionality space
    print(f"Explained variance ratio: {pca.explained_variance_ratio_}")
    print(f"Explained variance: {pca.explained_variance_}")
    return X_pca


def plot_pca(args, net, label, dataloader):
    # split the data into top and qcd
    signal_dataloader, background_dataloader = split_data(dataloader)
    # obtain representations for top and qcd
    reps_top = obtain_reps(net, signal_dataloader, args).detach().cpu().numpy()
    reps_qcd = obtain_reps(net, background_dataloader, args).detach().cpu().numpy()
    # do pca
    reps_top_pca = do_pca(reps_top)
    reps_qcd_pca = do_pca(reps_qcd)
    # plot top and qcd features
    plot_top_and_qcd_features(reps_top_pca, reps_qcd_pca, args, label)


def main(args):
    print(f"args.flatten: {args.flatten}")
    print(f"args.sum: {args.sum}")
    world_size = torch.cuda.device_count()
    if world_size:
        device = torch.device("cuda:0")
        for i in range(world_size):
            print(f"Device {i}: {torch.cuda.get_device_name(i)}")
    else:
        device = "cpu"
        print("Device: CPU")
    args.device = device

    dataloader = load_data(args.dataset_path)
    model = load_model(args.load_jjepa_path, args.device)
    context_encoder = model.context_transformer
    target_encoder = model.target_transformer
    print("-------------------")
    print("Plotting losses")
    plot_losses(args)
    print("-------------------")
    # plot t-SNE
    print("Making t-SNE plots")
    plot_tsne(args, context_encoder, "context", dataloader, n_pca=50)
    plot_tsne(args, target_encoder, "target", dataloader, n_pca=50)
    print("-------------------")
    # plot PCA
    print("Making PCA plots")
    plot_pca(args, context_encoder, "context")
    plot_pca(args, target_encoder, "target")
    print("-------------------")
    print("Evaluation complete")


if __name__ == "__main__":
    """This is executed when run from the command line"""
    parser = argparse.ArgumentParser()

    parser.add_argument(
        "--dataset-path",
        type=str,
        action="store",
        default=f"{project_dir}/data",
        help="Input directory with the dataset for evaluation",
    )
    parser.add_argument(
        "--eval-path",
        type=str,
        action="store",
        default=f"{project_dir}/models/model_performances/Top_Tagging/",
        help="the evaluation results will be saved at eval-path/label",
    )
    parser.add_argument(
        "--load-jjepa-path",
        type=str,
        action="store",
        default=f"{project_dir}/models/trained_models/Top_Tagging/",
        help="Load weights from JJEPA model if enabled",
    )
    parser.add_argument(
        "--num-test-files",
        type=int,
        default=1,
        help="Number of files to use for testing",
    )
    parser.add_argument(
        "--outdir",
        type=str,
        action="store",
        dest="outdir",
        default=f"{project_dir}/models/",
        help="Output directory",
    )
    parser.add_argument(
        "--label",
        type=str,
        action="store",
        dest="label",
        default="new",
        help="a label for the model used for inference",
    )
    parser.add_argument(
        "--batch-size",
        type=int,
        action="store",
        dest="batch_size",
        default=2048,
        help="batch_size",
    )
    parser.add_argument(
        "--flatten",
        type=int,
        action="store",
        default=0,
        help="flatten the representation",
    )
    parser.add_argument(
        "--sum",
        type=int,
        action="store",
        default=1,
        help="sum the representation",
    )

    args = parser.parse_args()
    main(args)<|MERGE_RESOLUTION|>--- conflicted
+++ resolved
@@ -112,13 +112,9 @@
     data_numpy = data_test.to("cpu").numpy()
     labels_numpy = torch.cat([batch[-1] for batch in dataloader], dim=0).numpy()
 
-<<<<<<< HEAD
-    for perp in range(5, 60, 5):
-        for n_iter in range(200, 600, 100):
-=======
     for perp in reversed(range(5, 60, 5)):
         for n_iter in [5000]:
->>>>>>> 8d8b6210
+
             print(f"perp: {perp}, n_iter: {n_iter}")
             # Apply t-SNE
             tsne = TSNE(
