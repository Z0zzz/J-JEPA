import os
import sys
import logging
import argparse
from pathlib import Path
import json

import numpy as np

import torch
import torch.nn as nn
import torch.optim as optim
from torch.utils.data import DataLoader
from torch.nn.parallel import DistributedDataParallel
from torch.cuda.amp import GradScaler, autocast
import torch.distributed as dist
import time
from tqdm import tqdm

import torch.cuda as cuda


from src.options import Options
from src.models.jjepa import JJEPA
from src.dataset.JEPADataset import JEPADataset
from src.util.cov_loss import covariance_loss
from src.util.var_loss import variance_loss


def parse_args():
    parser = argparse.ArgumentParser(description="Train JJEPA model")
    parser.add_argument(
        "--config",
        type=str,
        required=True,
        default="/mnt/d/physic/I-JEPA-Jets-Subash/src/test_options.json",
        help="Path to config JSON file",
    )
    parser.add_argument("--data_path", type=str, required=True, help="Path to dataset")
    parser.add_argument(
        "--output_dir", type=str, default="output", help="Output directory"
    )
    parser.add_argument(
        "--load_checkpoint",
        type=str,
        default=None,
        help="Start training from a saved checkpoint",
    )
    parser.add_argument("--num_gpus", type=int, default=1, help="Number of gpus")
    parser.add_argument(
        "--num_jets", type=int, default=1200 * 1000, help="Number of jets to train on"
    )
    parser.add_argument("--batch_size", type=int, default=256, help="batch size")
    parser.add_argument("--lr", type=float, default=None, help="learning rate")
    parser.add_argument(
        "--cov_loss_weight", type=float, default=0.0, help="covariance loss weight"
    )
    parser.add_argument(
        "--var_loss_weight", type=float, default=0.0, help="variance loss weight"
    )
    parser.add_argument(
        "--var_flatten",
        type=int,
        default=1,
        help="flatten reps when calculating variance loss",
    )
    parser.add_argument(
<<<<<<< HEAD
        "--encoder_pos_emb",
        type=int,
        default=1,
        help="whether to use positional embedding in the encoder",
=======
        "--pos-emb-type",
        type=str,
        default="space",
        help="Type of positional embedding to use, choose between pt and space",
>>>>>>> 141280cd
    )
    return parser.parse_args()


def setup_environment(rank):
    os.environ["MASTER_ADDR"] = "localhost"
    os.environ["MASTER_PORT"] = "12355"
    if torch.cuda.is_available():
        torch.cuda.set_device(rank)
    torch.distributed.init_process_group(backend="nccl", init_method="env://")


def setup_data_loader(options, data_path, world_size, rank, tag="train"):
    if tag == "val":
        data_path = data_path.replace("train", "val")
        dataset = JEPADataset(data_path, num_jets=args.num_val_jets)
    else:
        dataset = JEPADataset(data_path, num_jets=args.num_jets)

    sampler = torch.utils.data.distributed.DistributedSampler(
        dataset, num_replicas=world_size, rank=rank, shuffle=True
    )
    loader = DataLoader(
        dataset,
        batch_size=options.batch_size,
        shuffle=False,
        num_workers=options.num_workers,
        pin_memory=True,
        sampler=sampler,
    )
    return loader, sampler, len(dataset)


def create_random_masks(batch_size, num_subjets, device, context_scale=0.7):
    """_summary_
    Selects a random subset of subjets to be used as context and target subjets
    For target subjets it selects a random subset of numbers from 0-9
    While for the context subjets it selects from the whole range of 0-19
    """
    context_masks = []
    target_masks = []

    for _ in range(batch_size):
        # Target selection from 0-9
        num_targets = int(num_subjets * (1 - context_scale))  # how many targets we want
        target_perm = torch.randperm(10, device=device)  # shuffle numbers 0-9
        target_indices = target_perm[:num_targets]  # take first num_targets indices

        # Context selection from the remaining indices
        remaining_indices = torch.tensor(
            [i for i in range(num_subjets) if i not in target_indices], device=device
        )
        context_size = int(num_subjets * context_scale)
        context_indices = remaining_indices[:context_size]
<<<<<<< HEAD
=======

        print("====================================")
        print("context indices", context_indices)
        print("num_targets", num_targets)
        print("target_perm", target_perm)
        print("target_indices", target_indices)
        print("====================================")

>>>>>>> 141280cd
        # Create masks
        context_mask = torch.zeros(num_subjets, dtype=torch.bool, device=device)
        target_mask = torch.zeros(num_subjets, dtype=torch.bool, device=device)

        context_mask[context_indices] = True
        target_mask[target_indices] = True

        context_masks.append(context_mask)
        target_masks.append(target_mask)

    return torch.stack(context_masks), torch.stack(target_masks)


def save_checkpoint(model, optimizer, epoch, loss_train, loss_val, output_dir):
    checkpoint = {
        "model": model.state_dict(),
        "optimizer": optimizer.state_dict(),
        "epoch": epoch,
        "training loss": loss_train,
        "validation loss": loss_val,
    }
    epoch_str = f"epoch_{epoch + 1}" if epoch != "best" else "best"

    torch.save(checkpoint, os.path.join(output_dir, f"checkpoint_{epoch_str}.pth"))


# Create a logger
logger = logging.getLogger(__name__)


def setup_logging(rank, output_dir):
    log_file = Path(output_dir) / f"train_rank_{rank}.log"
    logging.basicConfig(
        level=logging.INFO,
        format="%(asctime)s - %(levelname)s - %(message)s",
        handlers=[logging.FileHandler(log_file), logging.StreamHandler()],
    )


class AverageMeter(object):
    def __init__(self):
        self.reset()

    def reset(self):
        self.val = 0
        self.avg = 0
        self.sum = 0
        self.count = 0

    def update(self, val, n=1):
        self.val = val
        self.sum += val * n
        self.count += n
        self.avg = self.sum / self.count


def create_momentum_scheduler(options):
    return cosine_scheduler(
        options.base_momentum, 1, options.num_epochs, options.num_steps_per_epoch
    )


def cosine_scheduler(
    base_value, final_value, epochs, niter_per_ep, warmup_epochs=0, start_warmup_value=0
):
    warmup_schedule = np.array([])
    warmup_iters = warmup_epochs * niter_per_ep
    if warmup_epochs > 0:
        warmup_schedule = np.linspace(start_warmup_value, base_value, warmup_iters)

    iters = np.arange(epochs * niter_per_ep - warmup_iters)
    schedule = final_value + 0.5 * (base_value - final_value) * (
        1 + np.cos(np.pi * iters / len(iters))
    )

    schedule = np.concatenate((warmup_schedule, schedule))
    assert len(schedule) == epochs * niter_per_ep
    return iter(schedule)


def gpu_timer(closure):
    if torch.cuda.is_available():
        start = torch.cuda.Event(enable_timing=True)
        end = torch.cuda.Event(enable_timing=True)
        start.record()
    else:
        start = time.time()

    result = closure()

    if torch.cuda.is_available():
        end.record()
        torch.cuda.synchronize()
        elapsed_time = start.elapsed_time(end)
    else:
        elapsed_time = (time.time() - start) * 1000  # Convert to milliseconds

    return result, elapsed_time


def log_gpu_stats(device):
    if torch.cuda.is_available():
        memory_allocated = (
            torch.cuda.memory_allocated(device) / 1024**3
        )  # Converted to GB
        memory_reserved = torch.cuda.memory_reserved(device) / 1024**3
        utilization = cuda.utilization(device)
        logger.info(f"GPU Memory Allocated: {memory_allocated:.2f} GB")
        logger.info(f"GPU Memory Reserved: {memory_reserved:.2f} GB")
        logger.info(f"GPU Utilization: {utilization}%")


def main(rank, world_size, args):
    out_dir = args.output_dir
    if os.path.isdir(out_dir):
        # List all items in the directory
        contents = os.listdir(out_dir)

        # Filter out log files (assuming log files end with '.log')
        non_log_files = [file for file in contents if file.endswith(".pth")]

        # Check if there are files other than log files
        if non_log_files and not args.load_checkpoint:
            sys.exit(
                "ERROR: experiment already exists and contains files other than log files; don't want to overwrite it by mistake"
            )

    # This will create the directory if it does not exist or if it is empty
    os.makedirs(out_dir, exist_ok=True)
    if world_size > 1:
        setup_environment(rank)
    device = torch.device(f"cuda:{rank}" if torch.cuda.is_available() else "cpu")
    args.num_val_jets = args.num_jets // 4

    options = Options.load(args.config)
    options.batch_size = args.batch_size
    options.num_steps_per_epoch = options.num_jets // options.batch_size
    options.cov_loss_weight = args.cov_loss_weight
    options.var_loss_weight = args.var_loss_weight
    options.encoder_pos_emb = args.encoder_pos_emb

    setup_logging(rank, args.output_dir)
    logger.info(f"Initialized (rank/world-size) {rank}/{world_size}")
    logger.info(f"covariance loss weight: {options.cov_loss_weight}")
    logger.info(f"variance loss weight: {options.var_loss_weight}")
<<<<<<< HEAD
    logger.info(f"use encoder positional embedding: {bool(options.encoder_pos_emb)}")
=======
    logger.info(f"using positional embedding type: {args.pos_emb_type}")
>>>>>>> 141280cd

    model = JJEPA(options).to(device)
    logger.info(model)
    model = model.to(dtype=torch.float32)
    # checkpoint = {
    #     "model": model.state_dict(),
    #     "optimizer": optimizer.state_dict(),
    #     "epoch": epoch,
    #     "training loss": loss_train,
    #     "validation loss": loss_val,
    # }
    checkpoint = {}
    if args.load_checkpoint and Path(args.load_checkpoint).is_file():
        checkpoint = torch.load(args.load_checkpoint, map_location=device)
        model.load_state_dict(checkpoint["model"])
        logger.info(f"Loaded model from {args.load_checkpoint}")
    if world_size > 1:
        model = DistributedDataParallel(model, device_ids=[rank])

    train_loader, train_sampler, train_dataset_size = setup_data_loader(
        options, args.data_path, world_size, rank, tag="train"
    )
    val_loader, val_sampler, val_dataset_size = setup_data_loader(
        options, args.data_path, world_size, rank, tag="val"
    )
    logger.info(f"Train dataset size: {train_dataset_size}")
    logger.info(f"Val dataset size: {val_dataset_size}")

    param_groups = [
        {
            "params": (
                p
                for n, p in model.context_transformer.named_parameters()
                if ("bias" not in n) and (len(p.shape) != 1)
            )
        },
        {
            "params": (
                p
                for n, p in model.predictor_transformer.named_parameters()
                if ("bias" not in n) and (len(p.shape) != 1)
            )
        },
        {
            "params": (
                p
                for n, p in model.context_transformer.named_parameters()
                if ("bias" in n) or (len(p.shape) == 1)
            ),
            "WD_exclude": True,
            "weight_decay": 0,
        },
        {
            "params": (
                p
                for n, p in model.predictor_transformer.named_parameters()
                if ("bias" in n) or (len(p.shape) == 1)
            ),
            "WD_exclude": True,
            "weight_decay": 0,
        },
    ]

    for p in model.target_transformer.parameters():
        p.requires_grad = False

    logger.info("Using AdamW")
    if args.lr:
        options.lr = args.lr
    optimizer = optim.AdamW(
        param_groups,
        lr=options.lr,
        weight_decay=options.weight_decay,
        eps=options.eps,
    )
    if checkpoint:
        optimizer.load_state_dict(checkpoint["optimizer"])
        logger.info(f"Loaded optimizer state from {args.load_checkpoint}")
    # optimizer = optim.AdamW(
    #     model.parameters(), lr=options.lr, weight_decay=options.weight_decay
    # )
    scheduler = optim.lr_scheduler.CosineAnnealingLR(
        optimizer, T_max=options.num_epochs
    )
    scaler = GradScaler()

    momentum_scheduler = create_momentum_scheduler(options)

    losses_train = []
    mse_losses_train = []
    var_losses_train = []
    cov_losses_train = []
    losses_val = []
    mse_losses_val = []
    var_losses_val = []
    cov_losses_val = []

    lowest_val_loss = np.inf

    for epoch in range(options.start_epochs, options.num_epochs):
        logger.info("Epoch %d" % (epoch + 1))
        logger.info("lr: %f" % scheduler.get_last_lr()[0])

        epoch_start_time = time.time()

        if train_sampler:
            train_sampler.set_epoch(epoch)
        if val_sampler:
            val_sampler.set_epoch(epoch)

        loss_meter_train = AverageMeter()
        mse_loss_meter_train = AverageMeter()
        cov_loss_meter_train = AverageMeter()
        var_loss_meter_train = AverageMeter()
        mse_loss_meter_val = AverageMeter()
        cov_loss_meter_val = AverageMeter()
        var_loss_meter_val = AverageMeter()
        loss_meter_val = AverageMeter()
        time_meter_train = AverageMeter()
        time_meter_val = AverageMeter()

        pbar_t = tqdm(
            train_loader,
            total=int(train_dataset_size / options.batch_size),
            desc="Training",
        )

        for itr, (
            x,
            particle_features,
            subjets,
            particle_indices,
            subjet_mask,
            particle_mask,
        ) in enumerate(pbar_t):
            x = x.to(dtype=torch.float32)
            x = x.to(device, non_blocking=True)
            x = x.view(
                x.shape[0],
                options.num_subjets,
                options.num_particles * options.num_part_ftr,
            )

            particle_features = particle_features.to(
                device, non_blocking=True, dtype=torch.float32
            )
            subjets = subjets.to(device, non_blocking=True, dtype=torch.float32)
            particle_indices = particle_indices.to(
                device, non_blocking=True, dtype=torch.float32
            )
            subjet_mask = subjet_mask.to(device, non_blocking=True, dtype=torch.float32)
            particle_mask = particle_mask.to(
                device, non_blocking=True, dtype=torch.float32
            )

            context_masks, target_masks = create_random_masks(
                x.shape[0], options.num_subjets, device
            )

            current_momentum = next(momentum_scheduler)
            for param_group in optimizer.param_groups:
                param_group["momentum"] = current_momentum

            def train_step():
                # options = Options.load(args.config)
                optimizer.zero_grad()

                # print(" subjet", subjets.shape)
                # print("context mask", context_masks.shape)
                # print("target mask", target_masks.shape)

                # remove the zeros and collapse it to the correct shape
                sub_j_context = subjets[context_masks]
                num_ctxt_selected = context_masks.sum(
                    dim=1
                ).min()  # Minimum to handle potentially non-uniform selections
                selected_sub_j_context = sub_j_context.view(
                    subjets.shape[0], num_ctxt_selected, subjets.shape[-1]
                )
                # print("sub_j_context", selected_sub_j_context.shape)

                sub_j_target = subjets[target_masks]
                num_tgt_selected = target_masks.sum(
                    dim=1
                ).min()  # Minimum to handle potentially non-uniform selections
                selected_sub_j_target = sub_j_target.view(
                    subjets.shape[0], num_tgt_selected, subjets.shape[-1]
                )
                # print("sub_j_target", selected_sub_j_target.shape)

                context_subjets_mask = subjet_mask[context_masks]
                num_cxt_subj_mask_selected = context_masks.sum(
                    dim=1
                ).min()  # Minimum to handle potentially non-uniform selections
                context_subjets_mask = context_subjets_mask.view(
                    subjets.shape[0], num_cxt_subj_mask_selected
                )

                target_subject_mask = subjet_mask[target_masks]
                num_trg_subj_mask_selected = target_masks.sum(
                    dim=1
                ).min()  # Minimum to handle potentially non-uniform selections
                target_subjets_mask = target_subject_mask.view(
                    subjets.shape[0], num_trg_subj_mask_selected
                )

                with autocast(enabled=options.use_amp):
                    context = {
                        "subjets": selected_sub_j_context.to(device),
                        "particle_mask": particle_mask.to(device),
                        "subjet_mask": context_subjets_mask.to(device),
                        "split_mask": context_masks.to(device),
                    }
                    target = {
                        "subjets": selected_sub_j_target.to(device),
                        "particle_mask": particle_mask.to(device),
                        "subjet_mask": target_subjets_mask.to(device),
                        "split_mask": target_masks.to(device),
                    }
                    full_jet = {
                        "particles": x,
                        "particle_mask": particle_mask.to(device),
                        "subjet_mask": subjet_mask.to(device),
                        "subjets": subjets.to(device),
                    }

                    pred_repr, target_repr, context_repr = model(
                        context, target, full_jet
                    )
                    mse_loss = nn.functional.mse_loss(pred_repr, target_repr)
                    loss = mse_loss.clone()
                    # apply target and context masks when calculating covariance and variance loss
                    context_mask_expanded = context_subjets_mask.unsqueeze(-1)
                    masked_context_reps = context_repr * context_mask_expanded
                    target_mask_expanded = target_subjets_mask.unsqueeze(-1)
                    masked_target_reps = target_repr * target_mask_expanded
                    cov_loss, var_loss = 0, 0
                    if options.cov_loss_weight > 0:
                        cov_loss = (
                            covariance_loss(target_repr) / 2
                            + covariance_loss(context_repr) / 2
                        )
                        loss += options.cov_loss_weight * cov_loss
                    if options.var_loss_weight > 0:
                        var_loss = (
                            variance_loss(masked_target_reps, target_subjets_mask) / 2
                            + variance_loss(masked_context_reps, context_subjets_mask)
                            / 2
                        )
                        loss += options.var_loss_weight * var_loss

                    if options.use_amp:
                        scaler.scale(loss).backward()
                        scaler.unscale_(optimizer)
                        torch.nn.utils.clip_grad_norm_(
                            model.parameters(), options.max_grad_norm
                        )
                        scaler.step(optimizer)
                        scaler.update()
                    else:
                        loss.backward()
                        # torch.nn.utils.clip_grad_norm_(
                        #     model.parameters(), options.max_grad_norm
                        # )
                        optimizer.step()

                    # Step 3. momentum update of target encoder
                    with torch.no_grad():
                        m = next(momentum_scheduler)
                        for param_q, param_k in zip(
                            model.context_transformer.parameters(),
                            model.target_transformer.parameters(),
                        ):
                            param_k.data.mul_(m).add_((1.0 - m) * param_q.detach().data)

                loss_dict = {
                    "total_loss": float(loss),
                    "mse_loss": float(mse_loss),
                    "cov_loss": float(cov_loss) if options.cov_loss_weight > 0 else 0,
                    "var_loss": float(var_loss) if options.var_loss_weight > 0 else 0,
                }
                return loss_dict

            loss_dict, etime = gpu_timer(train_step)
            loss_meter_train.update(loss_dict["total_loss"])
            mse_loss_meter_train.update(loss_dict["mse_loss"])
            cov_loss_meter_train.update(loss_dict["cov_loss"])
            var_loss_meter_train.update(loss_dict["var_loss"])
            time_meter_train.update(etime)

            if itr % options.log_freq == 0:
                logger.info(
                    f"[{epoch + 1}, {itr}] total training loss: {loss_meter_train.avg:.3f}, ({time_meter_train.avg:.1f} ms)"
                )
                logger.info(
                    f"mse loss: {mse_loss_meter_train.avg:+.3f}, cov loss: {cov_loss_meter_train.avg:+.3f}, var loss: {var_loss_meter_train.avg:+.3f}"
                )
                log_gpu_stats(device)

        train_time_end = time.time()
        logger.info(f"Training time: {train_time_end - epoch_start_time:.1f} s")

        # validation
        pbar_v = tqdm(
            val_loader,
            total=int(val_dataset_size / options.batch_size),
            desc="Validation",
        )

        for itr, (
            x,
            particle_features,
            subjets,
            particle_indices,
            subjet_mask,
            particle_mask,
        ) in enumerate(pbar_v):
            x = x.to(dtype=torch.float32)
            x = x.to(device, non_blocking=True)
            x = x.view(
                x.shape[0],
                options.num_subjets,
                options.num_particles * options.num_part_ftr,
            )

            particle_features = particle_features.to(
                device, non_blocking=True, dtype=torch.float32
            )
            subjets = subjets.to(device, non_blocking=True, dtype=torch.float32)
            particle_indices = particle_indices.to(
                device, non_blocking=True, dtype=torch.float32
            )
            subjet_mask = subjet_mask.to(device, non_blocking=True, dtype=torch.float32)
            particle_mask = particle_mask.to(
                device, non_blocking=True, dtype=torch.float32
            )

            context_masks, target_masks = create_random_masks(
                x.shape[0], options.num_subjets, device
            )

            def val_step():
                optimizer.zero_grad()

                # print(" subjet", subjets.shape)
                # print("context mask", context_masks.shape)
                # print("target mask", target_masks.shape)

                # remove the zeros and collapse it to the correct shape
                sub_j_context = subjets[context_masks]
                num_ctxt_selected = context_masks.sum(
                    dim=1
                ).min()  # Minimum to handle potentially non-uniform selections
                selected_sub_j_context = sub_j_context.view(
                    subjets.shape[0], num_ctxt_selected, subjets.shape[-1]
                )
                # print("sub_j_context", selected_sub_j_context.shape)

                sub_j_target = subjets[target_masks]
                num_tgt_selected = target_masks.sum(
                    dim=1
                ).min()  # Minimum to handle potentially non-uniform selections
                selected_sub_j_target = sub_j_target.view(
                    subjets.shape[0], num_tgt_selected, subjets.shape[-1]
                )
                # print("sub_j_target", selected_sub_j_target.shape)

                context_subjets_mask = subjet_mask[context_masks]
                num_cxt_subj_mask_selected = context_masks.sum(
                    dim=1
                ).min()  # Minimum to handle potentially non-uniform selections
                context_subjets_mask = context_subjets_mask.view(
                    subjets.shape[0], num_cxt_subj_mask_selected
                )

                target_subject_mask = subjet_mask[target_masks]
                num_trg_subj_mask_selected = target_masks.sum(
                    dim=1
                ).min()  # Minimum to handle potentially non-uniform selections
                target_subjets_mask = target_subject_mask.view(
                    subjets.shape[0], num_trg_subj_mask_selected
                )

                with torch.no_grad():
                    model.eval()
                    context = {
                        "subjets": selected_sub_j_context.to(device),
                        "particle_mask": particle_mask.to(device),
                        "subjet_mask": context_subjets_mask.to(device),
                        "split_mask": context_masks.to(device),
                    }
                    target = {
                        "subjets": selected_sub_j_target.to(device),
                        "particle_mask": particle_mask.to(device),
                        "subjet_mask": target_subjets_mask.to(device),
                        "split_mask": target_masks.to(device),
                    }
                    full_jet = {
                        "particles": x,
                        "particle_mask": particle_mask.to(device),
                        "subjet_mask": subjet_mask.to(device),
                        "subjets": subjets.to(device),
                    }

                    pred_repr, target_repr, context_repr = model(
                        context, target, full_jet
                    )
                    mse_loss = nn.functional.mse_loss(pred_repr, target_repr)
                    loss = mse_loss.clone()
                    # apply target and context masks when calculating covariance and variance loss
                    context_mask_expanded = context_subjets_mask.unsqueeze(-1)
                    masked_context_reps = context_repr * context_mask_expanded
                    target_mask_expanded = target_subjets_mask.unsqueeze(-1)
                    masked_target_reps = target_repr * target_mask_expanded
                    if options.cov_loss_weight > 0:
                        cov_loss = (
                            covariance_loss(target_repr) / 2
                            + covariance_loss(context_repr) / 2
                        )
                        loss += options.cov_loss_weight * cov_loss
                    if options.var_loss_weight > 0:
                        var_loss = (
                            variance_loss(masked_target_reps, target_subjets_mask) / 2
                            + variance_loss(masked_context_reps, context_subjets_mask)
                            / 2
                        )
                        loss += options.var_loss_weight * var_loss

                loss_dict = {
                    "total_loss": float(loss),
                    "mse_loss": float(mse_loss),
                    "cov_loss": float(cov_loss) if options.cov_loss_weight > 0 else 0,
                    "var_loss": float(var_loss) if options.var_loss_weight > 0 else 0,
                }
                return loss_dict

            val_loss_dict, etime = gpu_timer(val_step)
            loss_meter_val.update(val_loss_dict["total_loss"])
            mse_loss_meter_val.update(val_loss_dict["mse_loss"])
            cov_loss_meter_val.update(val_loss_dict["cov_loss"])
            var_loss_meter_val.update(val_loss_dict["var_loss"])
            time_meter_val.update(etime)

            if itr % options.log_freq == 0:
                logger.info(
                    f"[{epoch + 1}, {itr}] total validation loss: {loss_meter_val.avg:.3f}, ({time_meter_val.avg:.1f} ms)"
                )
                logger.info(
                    f"mse loss: {mse_loss_meter_val.avg:+.3f}, cov loss: {cov_loss_meter_val.avg:+.3f}, var loss: {var_loss_meter_val.avg:+.3f}"
                )
                log_gpu_stats(device)

        scheduler.step()
        if epoch % options.checkpoint_freq == 0:
            save_checkpoint(
                model,
                optimizer,
                epoch,
                loss_meter_train.avg,
                loss_meter_val,
                args.output_dir,
            )

        losses_train.append(loss_meter_train.avg)
        mse_losses_train.append(mse_loss_meter_train.avg)
        cov_losses_train.append(cov_loss_meter_train.avg)
        var_losses_train.append(var_loss_meter_train.avg)
        losses_val.append(loss_meter_val.avg)
        mse_losses_val.append(mse_loss_meter_val.avg)
        cov_losses_val.append(cov_loss_meter_val.avg)
        var_losses_val.append(var_loss_meter_val.avg)
        if loss_meter_val.avg < lowest_val_loss:
            logger.info(f"new lowest val loss: {loss_meter_val.avg:.3f}")
            logger.info("Saving best model")
            lowest_val_loss = loss_meter_val.avg
            torch.save(
                model.state_dict(),
                os.path.join(args.output_dir, "best_model.pth"),
            )
            save_checkpoint(
                model,
                optimizer,
                "best",
                loss_meter_train.avg,
                loss_meter_val,
                args.output_dir,
            )
        np.save(os.path.join(args.output_dir, "train_losses.npy"), losses_train)
        np.save(os.path.join(args.output_dir, "val_losses.npy"), losses_val)
        np.save(os.path.join(args.output_dir, "train_mse_losses.npy"), mse_losses_train)
        np.save(os.path.join(args.output_dir, "val_mse_losses.npy"), mse_losses_val)
        np.save(os.path.join(args.output_dir, "train_cov_losses.npy"), cov_losses_train)
        np.save(os.path.join(args.output_dir, "val_cov_losses.npy"), cov_losses_val)
        np.save(os.path.join(args.output_dir, "train_var_losses.npy"), var_losses_train)
        np.save(os.path.join(args.output_dir, "val_var_losses.npy"), var_losses_val)

        epoch_end_time = time.time()
        logger.info(f"Validation time: {epoch_end_time - train_time_end:.1f} s")
        logger.info(f"Epoch time: {epoch_end_time - epoch_start_time:.1f} s")


if __name__ == "__main__":
    args = parse_args()
    world_size = min(args.num_gpus, torch.cuda.device_count())
    if world_size > 1:
        torch.multiprocessing.spawn(
            main, args=(world_size, args), nprocs=world_size, join=True
        )
    else:
        main(0, 1, args)<|MERGE_RESOLUTION|>--- conflicted
+++ resolved
@@ -65,17 +65,16 @@
         help="flatten reps when calculating variance loss",
     )
     parser.add_argument(
-<<<<<<< HEAD
         "--encoder_pos_emb",
         type=int,
         default=1,
         help="whether to use positional embedding in the encoder",
-=======
+    )
+    parser.add_argument(
         "--pos-emb-type",
         type=str,
         default="space",
         help="Type of positional embedding to use, choose between pt and space",
->>>>>>> 141280cd
     )
     return parser.parse_args()
 
@@ -130,17 +129,6 @@
         )
         context_size = int(num_subjets * context_scale)
         context_indices = remaining_indices[:context_size]
-<<<<<<< HEAD
-=======
-
-        print("====================================")
-        print("context indices", context_indices)
-        print("num_targets", num_targets)
-        print("target_perm", target_perm)
-        print("target_indices", target_indices)
-        print("====================================")
-
->>>>>>> 141280cd
         # Create masks
         context_mask = torch.zeros(num_subjets, dtype=torch.bool, device=device)
         target_mask = torch.zeros(num_subjets, dtype=torch.bool, device=device)
@@ -286,11 +274,8 @@
     logger.info(f"Initialized (rank/world-size) {rank}/{world_size}")
     logger.info(f"covariance loss weight: {options.cov_loss_weight}")
     logger.info(f"variance loss weight: {options.var_loss_weight}")
-<<<<<<< HEAD
     logger.info(f"use encoder positional embedding: {bool(options.encoder_pos_emb)}")
-=======
     logger.info(f"using positional embedding type: {args.pos_emb_type}")
->>>>>>> 141280cd
 
     model = JJEPA(options).to(device)
     logger.info(model)
